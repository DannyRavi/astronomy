--- conflicted
+++ resolved
@@ -2575,7 +2575,6 @@
 }
 
 
-<<<<<<< HEAD
 function MoonNodes() {
     const filename = 'moon_nodes/moon_nodes.txt';
     const lines = ReadLines(filename);
@@ -2663,7 +2662,9 @@
     }
     console.log(`JS MoonNodes: PASS (${lnum} nodes, max equ error = ${max_angle.toFixed(3)} arcmin, max time error = ${max_minutes.toFixed(3)} minutes.)`);
     return 0;
-=======
+}
+
+
 class LagrangeFunc {
     constructor(point, major_body, minor_body) {
         this.point = point;
@@ -2697,8 +2698,7 @@
     if (0 != VerifyStateLagrange(Astronomy.Body.Earth, Astronomy.Body.Moon, 5, "lagrange/em_L5.txt",  3.79e-5, 1.59e-3)) return 1;
 
     console.log("JS LagrangeTest: PASS");
-    return 0;   // not yet implemented
->>>>>>> b7738343
+    return 0;
 }
 
 
